--- conflicted
+++ resolved
@@ -76,20 +76,17 @@
         for index, item in enumerate(items, start=1):
             self._log.info('Processing {}/{} tracks - {} ',
                            index, len(items), item)
-<<<<<<< HEAD
-            try:
-                yt_track_id = item.yt_track_id
-            except AttributeError:
-                self._log.debug('No yt_track_id present for: {}', item)
-            try:
-=======
             try:
                 yt_track_id = item.yt_track_id
             except AttributeError:
                 self._log.debug('No yt_track_id present for: {}', item)
                 continue
             try:
->>>>>>> 3d2b4030
+                yt_track_id = item.yt_track_id
+            except AttributeError:
+                self._log.debug('No yt_track_id present for: {}', item)
+            try:
+                views = self.get_yt_views(yt_track_id)
                 views = self.get_yt_views(yt_track_id)
                 self._log.debug('YouTube videoId: {} has {} views',
                                 yt_track_id, views)
